[versions]
codegen = "0.108.2"
dokka = "1.9.20"
# for dependency CVE fix
woodstox = "6.7.0"
ktor = "3.0.3"
kotlin = "2.1.10"
<<<<<<< HEAD
kotlin-csv = "1.10.0"
kotlin-logging = "7.0.3"
=======
kotlin-logging = "7.0.4"
>>>>>>> 1eced759
kotlinx-coroutines = "1.10.1"
kotlinx-json = "1.8.0"
kotlinx-datetime = "0.6.1"
kover = "0.9.1"
mockk = "1.13.16"
publish = "0.30.0"
purl = "1.5.0"
semver = "2.0.0"
slf4j = "2.0.16"
spotless = "7.0.2"
protobuf = "4.29.3"
pbandk = "0.16.0"

[libraries]
kotlin-csv = { group = "com.jsoizo", name = "kotlin-csv", version.ref = "kotlin-csv" }
kotlin-logging = { group = "io.github.oshai", name = "kotlin-logging", version.ref = "kotlin-logging" }
kotlinx-coroutines = { group = "org.jetbrains.kotlinx", name = "kotlinx-coroutines-core", version.ref = "kotlinx-coroutines" }
kotlinx-coroutines-test = { group = "org.jetbrains.kotlinx", name = "kotlinx-coroutines-test", version.ref = "kotlinx-coroutines" }
kotlinx-json = { group = "org.jetbrains.kotlinx", name = "kotlinx-serialization-json", version.ref = "kotlinx-json" }
kotlinx-datetime = { group = "org.jetbrains.kotlinx", name = "kotlinx-datetime", version.ref = "kotlinx-datetime" }
ktor-client-core = { group = "io.ktor", name = "ktor-client-core", version.ref = "ktor" }
ktor-client-content-negotiation = { group = "io.ktor", name = "ktor-client-content-negotiation", version.ref = "ktor" }
ktor-client-java = { group = "io.ktor", name = "ktor-client-java", version.ref = "ktor" }
ktor-client-mock = { group = "io.ktor", name = "ktor-client-mock", version.ref = "ktor" }
ktor-kotlinx-json = { group = "io.ktor", name = "ktor-serialization-kotlinx-json", version.ref = "ktor" }
mockk = { group = "io.mockk", name = "mockk", version.ref = "mockk" }
purl = { group = "com.github.package-url", name = "packageurl-java", version.ref = "purl" }
semver = { group = "net.swiftzer.semver", name = "semver", version.ref = "semver" }
slf4j-api = { group = "org.slf4j", name = "slf4j-api", version.ref = "slf4j" }
slf4j-jdk14 = { group = "org.slf4j", name = "slf4j-jdk14", version.ref = "slf4j" }
protobuf-java = { group = "com.google.protobuf", name = "protobuf-java", version.ref = "protobuf" }
pbandk-runtime = { group = "pro.streem.pbandk", name = "pbandk-runtime", version.ref = "pbandk" }

# plugins
dokka-gradle = { module = "org.jetbrains.dokka:dokka-gradle-plugin", version.ref = "dokka" }
# dependency CVE fix
fasterxml-woodstox = { module = "com.fasterxml.woodstox:woodstox-core", version.ref = "woodstox" }
publish-central = { module = "com.vanniktech:gradle-maven-publish-plugin", version.ref = "publish" }
kotlin-gradle = { module = "org.jetbrains.kotlin:kotlin-gradle-plugin", version.ref = "kotlin" }
kotlin-json-codegen = { module = "com.github.csaf-sbom:json-kotlin-gradle", version.ref = "codegen" }
kotlin-serialization = { module = "org.jetbrains.kotlin:kotlin-serialization", version.ref = "kotlin" }
kover-gradle = { module = "org.jetbrains.kotlinx:kover-gradle-plugin", version.ref = "kover" }
spotless-gradle = { module = "com.diffplug.spotless:spotless-plugin-gradle", version.ref = "spotless" }

[bundles]
slf4j = ["slf4j-api", "slf4j-jdk14"]

[plugins]
download = { id = "de.undercouch.download", version = "5.6.0" }
protobuf = { id = "com.google.protobuf", version = "0.9.4" }<|MERGE_RESOLUTION|>--- conflicted
+++ resolved
@@ -5,12 +5,8 @@
 woodstox = "6.7.0"
 ktor = "3.0.3"
 kotlin = "2.1.10"
-<<<<<<< HEAD
 kotlin-csv = "1.10.0"
-kotlin-logging = "7.0.3"
-=======
 kotlin-logging = "7.0.4"
->>>>>>> 1eced759
 kotlinx-coroutines = "1.10.1"
 kotlinx-json = "1.8.0"
 kotlinx-datetime = "0.6.1"
